--- conflicted
+++ resolved
@@ -138,14 +138,9 @@
         """Set Nikola site."""
         super(CompileRestHTML5, self).set_site(site)
         self.config_dependencies = []
-<<<<<<< HEAD
-        for plugin_info in site.plugin_manager.getPluginsOfCategory("RestExtension"):
-            self.config_dependencies.append(plugin_info.name)
-=======
         for plugin_info in self.get_compiler_extensions():
             self.config_dependencies.append(plugin_info.name)
             plugin_info.plugin_object.short_help = plugin_info.description
->>>>>>> 309d39a6
 
         self.logger = get_logger('compile_rest', STDERR_HANDLER)
         if not site.debug:
